# ===============================================
# Configuration file for OSI²One pypulseq-console
# ===============================================

# >> TX DEVICE: M2p.6546-x4 -> /dev/spcm1 (AWG)
# Total number of (analog) transmit channels: 4
TxCard: !TxCard
  path: "/dev/spcm1"
  # Max. output amplitude per channel in mV
  max_amplitude: [200, 6000, 6000, 6000]
  # Filter configuration of each transmit channel
  filter_type: [0, 2, 2, 2]
  # Device sampling rate in MHz
  sample_rate: 20
  # Notify size is defined by as fraction of total buffer size (optional)
  notify_rate: 16

# >> RX DEVICE: M2p.5933-x4 -> /dev/spcm0 (Digitizer)
# Total number of receive channels: 8
RxCard: !RxCard
  path: "/dev/spcm0"
  # Enable the receive channels
  channel_enable: [1, 0, 0, 0, 0, 0, 0, 0]
  # Set the max. amplitude per channel in mV, list length must at least match the number of enabled channels
<<<<<<< HEAD
  #max_amplitude: [200, 200, 200, 200, 1000, 1000, 1000, 1000]
=======
>>>>>>> b0da44a6
  max_amplitude: [200, 200, 200, 200, 1000, 1000, 1000, 1000]

  # Set the impedance to 50 ohms (1) or 1 Mohm (0), list length must at least match the number of enabled channels
  # ATTENTION: At the moment only 1 or 2 channels are possible.
  # > Driver complains if more than 2 channels are enabled.
  impedance_50_ohms: [1, 0, 0, 0, 0, 0, 0, 0]
  # Device sampling rate in MHz
  sample_rate: 20

# >> Sequence provider configuration
SequenceProvider: !SequenceProvider
  # Set the transmit card sampling rate, 5e-8 => 20 MHz
  spcm_dwell_time: 5.e-8

  # Calculate grad_to_volt per gradient channel:
  # Gradient efficiency in T/m/A
  gradient_efficiency: [0.37e-3, 0.451e-3, 0.4e-3]  # Leiden values
  # gradient_efficiency: [0.74e-3, 0.92e-3, 0.8e-3]
  # Gradient power amplifier in V/A
  gpa_gain: [8.35, 8.35, 8.35]

  # Per channel specification of the transmit RF and gradient impedances
  # (!) If an analog output is terminated into high impedance load, the output is doubled
  high_impedance: [False, True, True, True]

  # Gradient correction time in us, adds to trapezoidal gradients flat time and shifts ADC
  # How to correct this properly, independent of the pulseq sequence?
  # Or should this be done in pulseq? to be discussed.
  # gradient_correction_time: 0 # 570 

  # Scales RF in Hz (pulseq) to mV
  rf_to_mvolt: 5.e-3

  system: !Opts
    max_grad: 250.e+3
    max_slew: 250.e+3
    rise_time: 100.e-6
    rf_dead_time: 20.e-6
    rf_ringdown_time: 0.
    adc_dead_time: 0.
    block_duration_raster: 5.e-8
    rf_raster_time: 5.e-8
    grad_raster_time: 5.e-8
    adc_raster_time: 5.e-8
    B0: 50.e-3<|MERGE_RESOLUTION|>--- conflicted
+++ resolved
@@ -22,10 +22,6 @@
   # Enable the receive channels
   channel_enable: [1, 0, 0, 0, 0, 0, 0, 0]
   # Set the max. amplitude per channel in mV, list length must at least match the number of enabled channels
-<<<<<<< HEAD
-  #max_amplitude: [200, 200, 200, 200, 1000, 1000, 1000, 1000]
-=======
->>>>>>> b0da44a6
   max_amplitude: [200, 200, 200, 200, 1000, 1000, 1000, 1000]
 
   # Set the impedance to 50 ohms (1) or 1 Mohm (0), list length must at least match the number of enabled channels
