--- conflicted
+++ resolved
@@ -1,30 +1,5 @@
 # Configuration file for OSI²One pypulseq-console
 
-<<<<<<< HEAD
-  # M2p.6546-x4 -> /dev/spcm0 (AWG)
-   - !TxCard
-     path: '/dev/spcm1'
-     max_amplitude: [1000, 1000, 1000, 1000] # Max. amplitude per channel
-     filter_type: [0, 2, 2, 2] # Filter per channel
-     channel_enable: [1, 1, 1, 1] # Enable per channel
-     sample_rate: 2  # in MHz
-
-  # M2p.5933-x4 -> /dev/spcm0 (AWG)
-   - !RxCard
-     path: '/dev/spcm0'
-     max_amplitude: [10000, 10000, 1000, 1000] # Max. amplitude per channel
-     channel_enable: [1, 1, 1, 1] # Enable per channel
-     sample_rate: 40         # in MHz
-     memory_size: 5000000    # memory size in cycles, Please note that step size is 8. 
-     loops: 1          # number of loops
-    # post_trigger: !!python/object/apply:eval [memory_size - 8000] ##Todo #Note that step size is 8
-
-
-
-  # M2p.5933-x4 -> /dev/spcm1 (Digitizer)
-#  - !RxCard
-#    path: '/dev/spcm2'
-=======
 # Spectrum instrumentation device configuration
 # M2p.6546-x4 -> /dev/spcm1 (AWG)
 TxCard: !TxCard
@@ -33,11 +8,16 @@
   filter_type: [0, 2, 2, 2] # Filter per channel
   sample_rate: 20  # in MHz
   notify_rate: 16
->>>>>>> 63d2a7de
 
 # M2p.5933-x4 -> /dev/spcm0 (Digitizer)
 RxCard: !RxCard
-    path: '/dev/spcm0'
+  path: '/dev/spcm0'
+  max_amplitude: [10000, 10000, 1000, 1000] # Max. amplitude per channel
+  channel_enable: [1, 1, 1, 1] # Enable per channel
+  sample_rate: 40         # in MHz
+  memory_size: 5000000    # memory size in cycles, Please note that step size is 8. 
+  loops: 1          # number of loops
+  # post_trigger: !!python/object/apply:eval [memory_size - 8000] ##Todo #Note that step size is 8
 
 # Sequence provider configuration
 SequenceProvider: !SequenceProvider
