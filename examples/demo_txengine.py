--- conflicted
+++ resolved
@@ -55,12 +55,6 @@
 long_seq = sequence
 for step in np.linspace(0.9, 0.2, 8):
     long_seq = np.append(long_seq, (sequence*step).astype(np.int16))
-<<<<<<< HEAD
-'''
-long_seq = sequence    
-fig = plot_spcm_data(long_seq, num_channels=4)
-fig.show()
-=======
     
 # fig = plot_spcm_data(long_seq, num_channels=4)
 # fig.show()
@@ -68,7 +62,6 @@
 print(f"Number of sample points per channel: {n_samples}") # Calculate sequence sample points
 print(f"Memory size of test sequence: {long_seq.nbytes}") # Calculate bytes
 print(f"Bytes per sample point: {int(long_seq.nbytes/len(long_seq))}")
->>>>>>> 30818bce
 
 # %% 
 # rx_card.connect()
@@ -85,13 +78,6 @@
 
 
 # %%
-<<<<<<< HEAD
-# Run first experiment: Short simple sequence with 4 trapez shaped signals
-# tx_card.operate(sequence)
-
-# %%
-# Run second experiment: Long sequence with several trapez shaped signals of increasing amplitude
-=======
 # Run second experiment: 
 # Long sequence with several trapez shaped signals of increasing amplitude
 # Start operation, wait a few seconds and stop the streaming mode
@@ -99,7 +85,6 @@
 time.sleep(3)
 tx_card.stop_operation()
 
->>>>>>> 30818bce
 
 
 
