--- conflicted
+++ resolved
@@ -1,96 +1,50 @@
 # %%
-import os
-import yaml
 import numpy as np
-import time
-
-from console.utilities.line_plots import plot_spcm_data
-from console.utilities.io import get_tx_card
-from console.spcm_control.tx_device import TxCard
-#from console.spcm_control.rx_device import RxCard
 
 #Added for buffer stuff
 from console.spcm_control.spcm.pyspcm import *  # noqa # pylint: disable=unused-wildcard-import
+from console.utilities.io import TxCard, get_tx_card
+from console.utilities.line_plots import plot_spcm_data
+
 # %%
-<<<<<<< HEAD
-# Define configuration file
-config_file = os.path.normpath("../device_config.yaml")
-
-# Load config
-with open(config_file, 'rb') as file:
-    config = yaml.load(file, Loader=yaml_loader)
-
-# Get devices: RxCard or TxCard, take first card in list
-devices = config["devices"]
-tx_card: TxCard = list(filter(lambda device: device.__name__ == "TxCard", devices))[0]
-#rx_card: RxCard = list(filter(lambda device: device.__name__ == "RxCard", devices))[0]
-=======
 tx_card: TxCard = get_tx_card("../device_config.yaml")
->>>>>>> 63d2a7de
 
 # %%
 # Definition of trapezoid waveforms with different amplitudes
 # Base trapezoid 
 max_val = 1
-# waveform = np.linspace(start=0, stop=max_val, num=4000)
-# waveform = np.append(waveform, np.array([max_val]*10000))
-# waveform = np.append(waveform, np.linspace(start=max_val, stop=0, num=4000))
 waveform = np.linspace(start=0, stop=max_val, num=10000)
 waveform = np.append(waveform, np.array([max_val]*40000))
 waveform = np.append(waveform, np.linspace(start=max_val, stop=0, num=10000))
 n_samples = len(waveform)
-rx_buffer = int32(n_samples)
+
 # Scaling of base trapezoid
 sequence = np.empty(shape=(4, n_samples), dtype=np.int16)
 for k, amp in enumerate([400, 600, 800, 1000]):
     sequence[k, :] = waveform * (amp / tx_card.max_amplitude[k]) * np.iinfo(np.int16).max
-    
-    
+
 # Flatten sequence in Fortran order:
 # [[ch0_0, ch0_1, ...], [ch0_0, ch0_1, ...], ..., [ch0_0, ch0_1, ...]]
 # => [ch0_0, ch1_0, ch2_0, ch3_0, ch0_1, ch1_1, ..., ch0_N, ch1_N, ch2_N, ch3_N]]
 sequence = sequence.flatten(order="F")
 
-# Plot sequence
-fig = plot_spcm_data(data=sequence)
-fig.show()
-
 # Build longer test sequence:
-'''
 long_seq = sequence
 for step in np.linspace(0.9, 0.2, 8):
     long_seq = np.append(long_seq, (sequence*step).astype(np.int16))
     
-# fig = plot_spcm_data(long_seq, num_channels=4)
-# fig.show()
+fig = plot_spcm_data(long_seq, num_channels=4)
+fig.show()
 
 print(f"Number of sample points per channel: {n_samples}") # Calculate sequence sample points
 print(f"Memory size of test sequence: {long_seq.nbytes}") # Calculate bytes
 print(f"Bytes per sample point: {int(long_seq.nbytes/len(long_seq))}")
 
 # %% 
-# rx_card.connect()
 tx_card.connect()
+
 # %%
 tx_card.operate(long_seq)
-# %%
-tx_card.disconnect()
-# rx_card.disconnect()
-
 
 # %%
-# Connect to card
-
-
-# %%
-# Run second experiment: 
-# Long sequence with several trapez shaped signals of increasing amplitude
-# Start operation, wait a few seconds and stop the streaming mode
-tx_card.start_operation(long_seq)
-time.sleep(3)
-tx_card.stop_operation()
-
-
-
-
-# %%+tx_card.disconnect()