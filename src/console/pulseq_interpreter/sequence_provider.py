"""Sequence provider class."""
import logging
from types import SimpleNamespace
from typing import Any, Callable

import matplotlib
import matplotlib.pyplot as plt
import numpy as np
from pypulseq.opts import Opts
from pypulseq.Sequence.sequence import Sequence
from scipy.signal import resample

import console.spcm_control.globals as glob
from console.interfaces.interface_dimensions import Dimensions
from console.interfaces.interface_unrolled_sequence import UnrolledSequence

try:
    from line_profiler import profile
except ImportError:
    def profile(func: Callable[..., Any]) -> Callable[..., Any]:
        """Define placeholder for profile decorator."""
        return func


INT16_MAX = np.iinfo(np.int16).max
INT16_MIN = np.iinfo(np.int16).min

default_opts: Opts = Opts()
default_fov_scaling: Dimensions = Dimensions(1, 1, 1)
default_fov_offset: Dimensions = Dimensions(0, 0, 0)


class SequenceProvider(Sequence):
    """Sequence provider class.

    This object is inherited from pulseq sequence object, so that all methods of the
    pypulseq ``Sequence`` object can be accessed.

    The main functionality of the ``SequenceProvider`` is to unroll a given pulseq sequence.
    Usually the first step is to read a sequence file. The unrolling step can be achieved using
    the ``unroll_sequence()`` function.

    Example
    -------
    >>> seq = SequenceProvider()
    >>> seq.read("./seq_file.seq")
    >>> sqnc, gate, total_samples = seq.unroll_sequence()
    """

    __name__: str = "SequenceProvider"

    def __init__(
        self,
        gradient_efficiency: list[float],
        gpa_gain: list[float],
        high_impedance: list[bool],
        output_limits: list[int] | None = None,
        spcm_dwell_time: float = 1 / 20e6,
        rf_to_mvolt: float = 1,
        system: Opts = default_opts,
    ):
        """Initialize sequence provider class which is used to unroll a pulseq sequence.

        Parameters
        ----------
        output_limits
            Output limit per channel in mV, includes both, RF and gradients, e.g. [200, 6000, 6000, 6000]
        gradient_efficiency
            Efficiency of the gradient coils in mT/m/A, e.g. [0.4e-3, 0.4e-3, 0.4e-3]
        gpa_gain
            Gain factor of the GPA per gradient channel, e.g. [4.7, 4.7, 4.7]
        spcm_dwell_time, optional
            Sampling time raster of the output waveform (depends on spectrum card), by default 1/20e6
        rf_to_mvolt, optional
            Translation of RF waveform from pulseq (Hz) to mV, by default 1
        system, optional
            System options from pypulseq, by default Opts()
        """
        super().__init__(system=system)

        self.log = logging.getLogger("SeqProv")
        self.rf_to_mvolt = rf_to_mvolt
        self.spcm_freq = 1 / spcm_dwell_time
        self.spcm_dwell_time = spcm_dwell_time

        try:
            if len(gradient_efficiency) != 3:
                raise ValueError("Invalid number of gradient efficiency values, 3 values must be provided")
            if len(gpa_gain) != 3:
                raise ValueError("Invalid number of GPA gain values, 3 values must be provided")
            if isinstance(output_limits, list) and len(output_limits) != 4:
                raise ValueError("Invalid number of output limits, 4 values must be provided.")
            if len(high_impedance) != 4:
                raise ValueError("Invalid number of output impedance indicators, 4 values must be provided.")
        except ValueError as err:
            self.log.exception(err, exc_info=True)

        # Set impedance scaling factor, 0.5 if impedance is high, 1 if impedance is 50 ohms
        # Halve RF scaling factor if impedance is high, because the card output doubles for high impedance
        self.imp_scaling = [0.5 if z else 1 for z in high_impedance]
<<<<<<< HEAD
=======
        self.high_impedance = high_impedance
>>>>>>> b0da44a6

        self.gpa_gain: list[float] = gpa_gain
        self.grad_eff: list[float] = gradient_efficiency
        self.output_limits: list[int] = output_limits if output_limits is not None else []

        self.larmor_freq: float = float("nan")
        self.sample_count: int = 0
        self._sqnc_cache: list = []

    def dict(self) -> dict:
        """Abstract method which returns variables for logging in dictionary."""
        return {
            "rf_to_mvolt": self.rf_to_mvolt,
            "spcm_freq": self.spcm_freq,
            "spcm_dwell_time": self.spcm_dwell_time,
            "gpa_gain": self.gpa_gain,
            "gradient_efficiency": self.grad_eff,
            "output_limits": self.output_limits,
            "larmor_freq": self.larmor_freq,
            "sample_count": self.sample_count
        }

    def from_pypulseq(self, seq: Sequence) -> None:
        """Cast a pypulseq ``Sequence`` instance to this ``SequenceProvider``.

        If argument is a valid ``Sequence`` instance, all the attributes of
        ``Sequence`` are set in this ``SequenceProvider`` (inherits from ``Sequence``).

        Parameters
        ----------
        seq
            Pypulseq ``Sequence`` instance

        Raises
        ------
        ValueError
            seq is not a valid pypulseq ``Sequence`` instance
        AttributeError
            Key of Sequence instance not
        """
        try:
            if not isinstance(seq, Sequence):
                raise ValueError("Provided object is not an instance of pypulseq Sequence")
            for key, value in seq.__dict__.items():
                # Check if attribute exists
                if not hasattr(self, key):
                    raise AttributeError("Attribute %s not found in SequenceProvider" % key)
                # Set attribute
                setattr(self, key, value)
        except (ValueError, AttributeError) as err:
            self.log.exception(err, exc_info=True)
            raise err

    @profile
    def calculate_rf(
        self,
        block: SimpleNamespace,
        unroll_arr: np.ndarray,
        b1_scaling: float,
        unblanking: np.ndarray,
        num_samples_rf_start: int = 0,
    ) -> None:
        """Calculate RF sample points to be played by TX card.

        Parameters
        ----------
        block
            Pulseq RF block
        unroll_arr
            Section of numpy array which will contain unrolled RF event
        b1_scaling
            Experiment dependent scaling factor of the RF amplitude
        unblanking
            Unblanking signal which is updated in-place for the calculated RF event
        num_samples_rf_start
            Number of samples until the first RF event in the sequence.
            This value is important to calculate the correct carrier wave phase offset.

        Returns
        -------
            Array with sample points of RF waveform as int16 values

        Raises
        ------
        ValueError
            Invalid RF block
        """
        try:
            if not block.type == "rf":
                raise ValueError("Sequence block event is not a valid RF event.")
        except ValueError as err:
            self.log.exception(err, exc_info=True)
            raise err

        # Calculate the number of delay samples before an RF event (and unblanking)
        # Dead-time is automatically set as delay! Delay accounts for start of RF event
        num_samples_delay = int(max(block.dead_time, block.delay) * self.spcm_freq)
        # Calculate the number of dead-time samples between unblanking and RF event
        # Delay - dead-time samples account for start of unblanking
        num_samples_dead_time = int(block.dead_time * self.spcm_freq)
        # Calculate the number of ringdown samples at the end of RF pulse
        # num_samgles_ringdown = int(block.ringdown_time * self.spcm_freq)
        # Calculate the number of RF shape sample points
        num_samples = int(block.shape_dur * self.spcm_freq)

        # Set unblanking signal: 16th bit set to 1 (high)
        unblanking_start = num_samples_delay - num_samples_dead_time
        unblanking_end = num_samples_delay + num_samples
        unblanking[unblanking_start:unblanking_end] = 1

        # Calculate the static phase offset, defined by RF pulse
        phase_offset = np.exp(1j * block.phase_offset)

        # Calculate scaled envelope and convert to int16 scale (not datatype, since we use complex numbers)
        # Perform this step here to save computation time, num. of envelope samples << num. of resampled signal
        try:
            # RF scaling according to B1 calibration and "device" (translation from pulseq to output voltage)
            rf_scaling = b1_scaling * self.rf_to_mvolt * self.imp_scaling[0] / self.output_limits[0]
            if np.abs(np.amax(envelope_scaled := block.signal * phase_offset * rf_scaling)) > 1:
                raise ValueError("RF magnitude exceeds output limit.")
        except ValueError as err:
            self.log.exception(err, exc_info=True)
            raise err

        envelope_scaled = envelope_scaled * INT16_MAX

        # Resampling of scaled complex envelope
        envelope = resample(envelope_scaled, num=num_samples)

        # Calculate phase offset of RF according to total sample count
        carrier_phase_samples = self.sample_count + num_samples_delay - num_samples_rf_start
        carrier_phase_offset = carrier_phase_samples * self.spcm_dwell_time

        # Only precalculate carrier time array, calculate carriere here to take into account the
        # frequency and phase offsets of an RF block event
        carrier_time = np.arange(num_samples) * self.spcm_dwell_time
        carrier = np.exp(2j * np.pi * ((self.larmor_freq + block.freq_offset) * carrier_time + carrier_phase_offset))

        try:
            # Calculate position indices for unrolled RF event
            idx_signal_end = num_samples_delay + num_samples
            # Check if end index of unrolled signal exceeds available array dimension
            if idx_signal_end > unroll_arr.size:
                raise IndexError("Unrolled RF event exceeds number of block samples")
            # Write unrolled RF event in place
            unroll_arr[num_samples_delay:idx_signal_end] = (envelope * carrier).real.astype(np.int16)
        except IndexError as err:
            self.log.exception(err, exc_info=True)
            raise err

    @profile
    def calculate_gradient(self, block: SimpleNamespace, unroll_arr: np.ndarray, fov_scaling: float) -> None:
        """Calculate spectrum-card sample points of a pypulseq gradient block event.

        Parameters
        ----------
        block
            Gradient block from pypulseq sequence, type must be grad or trap
        unroll_arr
            Section of numpy array which will contain the unrolled gradient event
        fov_scaling
            Scaling factor to adjust the FoV.
            Factor is applied to the whole gradient waveform, excepton the amplitude offset.

        Returns
        -------
            Array with sample points of RF waveform as int16 values

        Raises
        ------
        ValueError
            Invalid block type (must be either ``grad`` or ``trap``),
            gradient amplitude exceeds channel maximum output level
        IndexError
            Unrolled gradient waveform does not fit in unrolled array shape
        """
        # Both gradient types have a delay, calculate delay in number of samples
        samples_delay = int(block.delay * self.spcm_freq)
        # Index of this gradient, dependent on channel designation, offset of 1 to start at channel 1
        idx = ["x", "y", "z"].index(block.channel)

        # Calculate gradient offset in mV
        offset = unroll_arr[0] / INT16_MAX * self.output_limits[idx+1]
        # Calculat waveform scaling
        # scaling = self.grad_to_volt[idx] * fov_scaling
        scaling = fov_scaling * self.imp_scaling[idx+1] / (42.58e3 * self.gpa_gain[idx] * self.grad_eff[idx])

        try:
            # Calculate the gradient waveform relative to max output (within the interval [0, 1])
            if block.type == "grad":
                # Arbitrary gradient waveform, interpolate linearly
                # This function requires float input => cast to int16 afterwards
                if np.amax(waveform := block.waveform * scaling) + offset > self.output_limits[idx+1]:
                    raise ValueError(
                        "Amplitude of %s (%s) gradient exceeded output limit (%s)"
                        % (
                            block.channel,
                            np.amax(waveform) + offset,
                            self.output_limits[idx+1],
                        )
                    )
                # Trasnfer mV floating point waveform values to int16 if amplitude check passed
                waveform *= INT16_MAX / self.output_limits[idx+1]

                gradient = np.interp(
                    x=np.linspace(
                        block.tt[0],
                        block.tt[-1],
                        int(block.shape_dur / self.spcm_dwell_time),
                    ),
                    xp=block.tt,
                    fp=waveform,
                ).astype(np.int16)

            elif block.type == "trap":
                # Construct trapezoidal gradient from rise, flat and fall sections
                if np.amax(flat_amp := block.amplitude * scaling) + offset > self.output_limits[idx+1]:
                    raise ValueError(
                        f"Amplitude of {block.channel} gradient exceeded max. amplitude {self.output_limits[idx+1]}."
                    )

                # Trasnfer mV floating point flat amplitude to int16 if amplitude check passed
                flat_amp = np.int16(flat_amp * INT16_MAX / self.output_limits[idx+1])

                rise = np.linspace(
                    0,
                    flat_amp,
                    int(block.rise_time / self.spcm_dwell_time),
                    dtype=np.int16,
                )
                flat = np.full(
                    int(block.flat_time / self.spcm_dwell_time),
                    fill_value=flat_amp,
                    dtype=np.int16,
                )
                fall = np.linspace(
                    flat_amp,
                    0,
                    int(block.fall_time / self.spcm_dwell_time),
                    dtype=np.int16,
                )

                gradient = np.concatenate((rise, flat, fall))

            else:
                raise ValueError("Block is not a valid gradient block")

            # Check if gradient waveform fits into unroll array space
            if (index_end := samples_delay + gradient.size) > unroll_arr.size:
                raise IndexError("Unrolled gradient event exceeds number of block samples")

            # Add gradient waveform (trapezoid or arbitrary) in place
            unroll_arr[samples_delay:index_end] += gradient

        except (ValueError, IndexError) as err:
            self.log.exception(err, exc_info=True)
            raise err

    @profile
    def add_adc_gate(self, block: SimpleNamespace, gate: np.ndarray, clk_ref: np.ndarray) -> None:
        """Add ADC gate signal and reference signal during gate inplace to gate and reference arrays.

        Parameters
        ----------
        block
            ADC event of sequence block.
        gate
            Gate array, predefined by zeros. If ADC event is present, the corresponding range is set to one.
        clk_ref
            Phase reference array, predefined by zeros. Digital signal during ADC which encodes the signal phase.
        """
        delay = max(int(block.delay * self.spcm_freq), int(block.dead_time * self.spcm_freq))
        adc_dur = block.num_samples * block.dwell
        adc_len = round(adc_dur * self.spcm_freq)
        # Gate signal
        gate[delay : delay + adc_len] = 1

        # Calculate reference signal with phase offset (dependent on total number of samples at beginning of adc)
        offset = self.sample_count * self.spcm_dwell_time
        ref_time = np.arange(clk_ref.size) * self.spcm_dwell_time

        # Time consuming operation, if computed over the whole gate
        # Instead limit to max(clk_ref.size, 2000) to use at most the first 2000 samples for phase synchronization
        # 2000 samples == 0.1 ms, at 2 MHz this still covers 200 cycles
        ref_signal = np.exp(2j * np.pi * (self.larmor_freq * ref_time + offset))
        # Digital reference signal, sin > 0 is high, 16th bit set to 1 (high)
        clk_ref[ref_signal > 0] = 1

    # def _check_offsets(self, grad_offset: Dimensions) -> None:
    #     """Check if any of the provided gradient offsets exceeds output limit.

    #     Parameters
    #     ----------
    #     grad_offset
    #         Offset values to be checked

    #     Raises
    #     ------
    #     ValueError
    #         Output limit not provided or offset exceeds limit
    #     """
    #     # Check if output limits are defined
    #     if not self.output_limits:
    #         raise ValueError("Output limits not provided")
    #     # Check gradient offsets
    #     if np.abs(grad_offset.x) > self.output_limits[1]:
    #         raise ValueError("X gradient (channel 1) offset exceeds output limit")
    #     if np.abs(grad_offset.y) > self.output_limits[2]:
    #         raise ValueError("Y gradient (channel 2) offset exceeds output limit")
    #     if np.abs(grad_offset.z) > self.output_limits[3]:
    #         raise ValueError("Z gradient (channel 3) offset exceeds output limit")

    @profile
    def unroll_sequence(
        self,
        # parameter: AcquisitionParameter
        # larmor_freq: float,
        # b1_scaling: float = 1.0,
        # fov_scaling: Dimensions = default_fov_scaling,
        # grad_offset: Dimensions = default_fov_offset,
    ) -> UnrolledSequence:
        """Unroll the pypulseq sequence description.

        TODO: Update this docstring

        Parameters
        ----------
        larmor_freq
            (Larmor) frequency of the carrier RF waveform
        b1_scaling, optional
            Factor for the RF waveform, which is to be calibrated per coil and phantom (load), by default 1.0
        fov_scaling, optional
            Per channel factor for the gradient waveforms to scale the field of fiew (FOV),
            by default Dimensions(1.0, 1.0, 1.0)

        Returns
        -------
            UnrolledSequence
                Instance of an unrolled sequence object which contains a list of numpy arrays with
                the block-wise calculated sample points in correct spectrum card order (Fortran).

                The list of unrolled sequence arrays is returned as uint16 values which contain a digital
                signal encoded by 15th bit. Only the RF channel does not contain a digital signal.
                In addition, the adc and unblanking signals are returned as list of numpy arrays in the
                unrolled sequence instance.

        Raises
        ------
        ValueError
            Larmor frequency too large
        ValueError
            No block events defined
        ValueError
            Sequence timing check failed
        ValueError
            Amplitude limits not provided

        Examples
        --------
        For channels ch0, ch1, ch2, ch3, data values n = 0, 1, ..., N are ordered the following way.

        >>> data = [ch0_0, ch1_0, ch2_0, ch3_0, ch0_1, ch1_1, ..., ch0_n, ..., ch3_N]

        Per channel data can be extracted by the following code.

        >>> rf = seq[0::4]
        >>> gx = (seq[1::4] << 1).astype(np.int16)
        >>> gy = (seq[2::4] << 1).astype(np.int16)
        >>> gz = (seq[3::4] << 1).astype(np.int16)

        All the gradient channels contain a digital signal encoded by the 15th bit.
        - `gx`: ADC gate signal
        - `gy`: Reference signal for phase correction
        - `gz`: RF unblanking signal
        The following example shows, how to extract the digital signals

        >>> adc_gate = seq[1::4].astype(np.uint16) >> 15
        >>> reference = seq[2::4].astype(np.uint16) >> 15
        >>> unblanking = seq[3::4].astype(np.uint16) >> 15

        As the 15th bit is not encoding the sign (as usual for int16), the values are casted to uint16 before shifting.
        """
        # TODO: Larmor frequency not needed as class attribute
        if self._sqnc_cache:
            # Reset unrolled sequence cache to free memory
            self.log.debug("Resetting sequence cache...")
            del self._sqnc_cache
            self._sqnc_cache = []

        try:
            # Check larmor frequency
            if glob.parameter.larmor_frequency > 10e6:
                raise ValueError(f"Larmor frequency is above 10 MHz: {glob.parameter.larmor_frequency*1e-6} MHz")
            self.larmor_freq = glob.parameter.larmor_frequency

            # Check if sequence has block events
            if not len(self.block_events) > 0:
                raise ValueError("No block events found")

            # Sequence timing check
            check, seq_err = self.check_timing()
            if not check:
                raise ValueError(f"Sequence timing check failed: {seq_err}")

            # self._check_offsets(grad_offset)

        except ValueError as err:
            self.log.exception(err, exc_info=True)
            raise err

        # Get all blocks in a list and pre-calculate number of sample points per block
        # to allocate empty sequence array.
        blocks = [self.get_block(k) for k in list(self.block_events.keys())]
        samples_per_block = [round(block.block_duration / self.spcm_dwell_time) for block in blocks]

        # Internal list of arrays to store sequence and digital signals
        # Empty list of list, 4 channels => 4 times n_samples
        # Sequence, ADC events, unblanking and reference signal (for phase synchronization)
        _seq = [np.zeros(4 * n, dtype=np.int16) for n in samples_per_block]
        _adc = [np.zeros(n, dtype=np.int16) for n in samples_per_block]
        _unblanking = [np.zeros(n, dtype=np.int16) for n in samples_per_block]
        _ref = [np.zeros(n, dtype=np.int16) for n in samples_per_block]

        # Count the total number of sample points and gate signals
        self.sample_count = 0
        adc_count: int = 0
        rf_start_sample_pos: int | None = None

        for k, (n_samples, block) in enumerate(zip(samples_per_block, blocks, strict=True)):
            # Set gradient offsets
<<<<<<< HEAD
            if grad_offset.x != 0:
                _seq[k][1::4] += np.int16((grad_offset.x * self.imp_scaling[1] / self.output_limits[1]) * INT16_MAX)
            if grad_offset.y != 0:
                _seq[k][2::4] += np.int16((grad_offset.y * self.imp_scaling[2] / self.output_limits[2]) * INT16_MAX)
            if grad_offset.z != 0:
                _seq[k][3::4] += np.int16((grad_offset.z * self.imp_scaling[3] / self.output_limits[3]) * INT16_MAX)
=======
            # if grad_offset.x != 0:
            #     _seq[k][1::4] += np.int16((grad_offset.x * self.imp_scaling[1] / self.output_limits[1]) * INT16_MAX)
            # if grad_offset.y != 0:
            #     _seq[k][2::4] += np.int16((grad_offset.y * self.imp_scaling[2] / self.output_limits[2]) * INT16_MAX)
            # if grad_offset.z != 0:
            #     _seq[k][3::4] += np.int16((grad_offset.z * self.imp_scaling[3] / self.output_limits[3]) * INT16_MAX)
>>>>>>> b0da44a6

            if block.rf is not None and block.rf.signal.size > 0:
                # Every 4th value in _seq starting at index 0 belongs to RF
                if rf_start_sample_pos is None:
                    rf_start_sample_pos = self.sample_count
                self.calculate_rf(
                    block=block.rf,
                    unroll_arr=_seq[k][0::4],
                    unblanking=_unblanking[k],
                    b1_scaling=glob.parameter.b1_scaling,
                    num_samples_rf_start=rf_start_sample_pos,
                )

            if block.adc is not None:
                self.add_adc_gate(block.adc, _adc[k], _ref[k])
                adc_count += 1

            if block.gx is not None:
                # Every 4th value in _seq starting at index 1 belongs to x gradient
                self.calculate_gradient(
                    block=block.gx, unroll_arr=_seq[k][1::4], fov_scaling=glob.parameter.fov_scaling.x
                )
            if block.gy is not None:
                # Every 4th value in _seq starting at index 2 belongs to y gradient
                self.calculate_gradient(
                    block=block.gy, unroll_arr=_seq[k][2::4], fov_scaling=glob.parameter.fov_scaling.y
                )
            if block.gz is not None:
                # Every 4th value in _seq starting at index 3 belongs to z gradient
                self.calculate_gradient(
                    block=block.gz, unroll_arr=_seq[k][3::4], fov_scaling=glob.parameter.fov_scaling.z
                )

            # Bitwise operations to merge gx with adc and gy with unblanking
            _seq[k][1::4] = _seq[k][1::4].view(np.uint16) >> 1 | (_adc[k] << 15)
            _seq[k][2::4] = _seq[k][2::4].view(np.uint16) >> 1 | (_ref[k] << 15)
            _seq[k][3::4] = _seq[k][3::4].view(np.uint16) >> 1 | (_unblanking[k] << 15)

            # Count the total amount of samples (for one channel) to keep track of the phase
            self.sample_count += n_samples

        self.log.debug(
            "Unrolled sequence; Total sample points: %s; Total block events: %s",
            self.sample_count,
            len(blocks),
        )

        # Save unrolled sequence in class
        self._sqnc_cache = _seq

        return UnrolledSequence(
            seq=_seq,
            adc_gate=_adc,
            rf_unblanking=_unblanking,
            sample_count=self.sample_count,
            gpa_gain=self.gpa_gain,
            gradient_efficiency=self.grad_eff,
            rf_to_mvolt=self.rf_to_mvolt,
            dwell_time=self.spcm_dwell_time,
            larmor_frequency=self.larmor_freq,
            duration=self.duration()[0],
            adc_count=adc_count,
        )

    def plot_unrolled(
            self, time_range: tuple[int, int] = (0, -1)
        ) -> tuple[matplotlib.figure.Figure, np.ndarray]:
        """Plot unrolled waveforms for replay.

        Parameters
        ----------
        time_range, default = (0, -1)
            Specify the time range of the plot in seconds.
            If the second value is smaller then the first or -1, the whole sequence is plotted.

        Returns
        -------
            Matplotlib figure and axis
        """
        fig, axis = plt.subplots(5, 1, figsize=(16, 9))

        if not self._sqnc_cache:
            print("No unrolled sequence...")
            return fig, axis

        seq_start = int(time_range[0] * self.spcm_freq)
        seq_end = int(time_range[1] * self.spcm_freq) if time_range[1] > time_range[0] else -1
        samples = np.arange(self.sample_count, dtype=float)[seq_start:seq_end] * self.spcm_dwell_time * 1e3

        sqnc = np.concatenate(self._sqnc_cache)
        rf_signal = sqnc[0::4][seq_start:seq_end]
        gx_signal = sqnc[1::4][seq_start:seq_end]
        gy_signal = sqnc[2::4][seq_start:seq_end]
        gz_signal = sqnc[3::4][seq_start:seq_end]

        # Get digital signals
        adc_gate = gx_signal.astype(np.uint16) >> 15
        unblanking = gz_signal.astype(np.uint16) >> 15

        # Get gradient waveforms
        rf_signal = rf_signal / np.abs(np.iinfo(np.int16).min)
        gx_signal = (np.uint16(gx_signal) << 1).astype(np.int16) / np.abs(np.iinfo(np.int16).min)
        gy_signal = (np.uint16(gy_signal) << 1).astype(np.int16) / np.abs(np.iinfo(np.int16).min)
        gz_signal = (np.uint16(gz_signal) << 1).astype(np.int16) / np.abs(np.iinfo(np.int16).min)

        axis[0].plot(samples, self.output_limits[0] * rf_signal)
        axis[1].plot(samples, self.output_limits[1] * gx_signal)
        axis[2].plot(samples, self.output_limits[2] * gy_signal)
        axis[3].plot(samples, self.output_limits[3] * gz_signal)
        axis[4].plot(samples, adc_gate, label="ADC gate")
        axis[4].plot(samples, unblanking, label="RF unblanking")

        axis[0].set_ylabel("RF [mV]")
        axis[1].set_ylabel("Gx [mV]")
        axis[2].set_ylabel("Gy [mV]")
        axis[3].set_ylabel("Gz [mV]")
        axis[4].set_ylabel("Digital")
        axis[4].legend(loc="upper right")

        _ = [ax.grid(axis="x") for ax in axis]

        axis[4].set_xlabel("Time [ms]")

        return fig, axis<|MERGE_RESOLUTION|>--- conflicted
+++ resolved
@@ -98,10 +98,7 @@
         # Set impedance scaling factor, 0.5 if impedance is high, 1 if impedance is 50 ohms
         # Halve RF scaling factor if impedance is high, because the card output doubles for high impedance
         self.imp_scaling = [0.5 if z else 1 for z in high_impedance]
-<<<<<<< HEAD
-=======
         self.high_impedance = high_impedance
->>>>>>> b0da44a6
 
         self.gpa_gain: list[float] = gpa_gain
         self.grad_eff: list[float] = gradient_efficiency
@@ -532,21 +529,12 @@
 
         for k, (n_samples, block) in enumerate(zip(samples_per_block, blocks, strict=True)):
             # Set gradient offsets
-<<<<<<< HEAD
-            if grad_offset.x != 0:
-                _seq[k][1::4] += np.int16((grad_offset.x * self.imp_scaling[1] / self.output_limits[1]) * INT16_MAX)
-            if grad_offset.y != 0:
-                _seq[k][2::4] += np.int16((grad_offset.y * self.imp_scaling[2] / self.output_limits[2]) * INT16_MAX)
-            if grad_offset.z != 0:
-                _seq[k][3::4] += np.int16((grad_offset.z * self.imp_scaling[3] / self.output_limits[3]) * INT16_MAX)
-=======
             # if grad_offset.x != 0:
             #     _seq[k][1::4] += np.int16((grad_offset.x * self.imp_scaling[1] / self.output_limits[1]) * INT16_MAX)
             # if grad_offset.y != 0:
             #     _seq[k][2::4] += np.int16((grad_offset.y * self.imp_scaling[2] / self.output_limits[2]) * INT16_MAX)
             # if grad_offset.z != 0:
             #     _seq[k][3::4] += np.int16((grad_offset.z * self.imp_scaling[3] / self.output_limits[3]) * INT16_MAX)
->>>>>>> b0da44a6
 
             if block.rf is not None and block.rf.signal.size > 0:
                 # Every 4th value in _seq starting at index 0 belongs to RF
