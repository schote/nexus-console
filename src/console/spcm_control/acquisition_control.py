--- conflicted
+++ resolved
@@ -341,16 +341,6 @@
             # Demodulation and decimation
             data = data * np.exp(2j * np.pi * np.arange(data.shape[-1]) * parameter.larmor_frequency / self.f_spcm)
 
-<<<<<<< HEAD
-            # data = ddc.filter_cic_fir_comp(data, decimation=parameter.decimation, number_of_stages=5)
-            # data = ddc.filter_moving_average(data, decimation=parameter.decimation, overlap=8)
-
-            data_ref= ddc.filter_moving_average(data[-1, ...], decimation=parameter.decimation, overlap=8)            
-            data = signal.decimate(data[:-1, ...], q=parameter.decimation, ftype="fir")
-            print(np.shape(data_ref))
-            print(np.shape(data))
-            data = np.concatenate((data, data_ref[np.newaxis,...]), axis = 0)
-=======
             # Switch case for DDC function
             match glob.parameter.ddc_method:
                 case DDCMethod.CIC:
@@ -360,7 +350,6 @@
                 case _:
                     # Default case is FIR decimation
                     data = signal.decimate(data, q=parameter.decimation, ftype="fir")
->>>>>>> 2bd61267
 
             # Apply phase correction
             if self.run_phase_correction:
