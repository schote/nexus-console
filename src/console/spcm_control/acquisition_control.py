--- conflicted
+++ resolved
@@ -176,10 +176,6 @@
             # grad_offset=parameter.gradient_offset,
             # parameter=parameter
         )
-<<<<<<< HEAD
-        self.parameter = parameter
-=======
->>>>>>> b0da44a6
         self.log.info("Sequence duration: %s s", self.unrolled_seq.duration)
 
 
