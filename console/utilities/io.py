--- conflicted
+++ resolved
@@ -15,10 +15,6 @@
 yaml_loader.add_constructor(
    "!TxCard", lambda loader, node: TxCard(**loader.construct_mapping(node, deep=True))
 )
-<<<<<<< HEAD
-
-# yaml_loader.add_constructor("!System", lambda loader, node: Opts(**loader.construct_mapping(node)))
-=======
 yaml_loader.add_constructor(
     "!SequenceProvider", lambda loader, node: SequenceProvider(**loader.construct_mapping(node, deep=True))
 )
@@ -91,5 +87,4 @@
     -------
         Receive card class instance with configuration from yaml file.
     """
-    return read_config(path_to_config)["RxCard"]
->>>>>>> 63d2a7de
+    return read_config(path_to_config)["RxCard"]