--- conflicted
+++ resolved
@@ -18,15 +18,11 @@
 
 # %%
 # Construct and plot sequence
-<<<<<<< HEAD
-seq = sequences.se_spectrum.constructor(echo_time=20e-3, rf_duration=200e-6, use_sinc=False)
-=======
 seq = sequences.se_spectrum.constructor(
     echo_time=10e-3,
     rf_duration=200e-6,
     use_sinc=False
 )
->>>>>>> 9950e836
 # seq = sequences.se_spectrum_dl.constructor(rf_duration=200e-6, use_sinc=False, adc_ro_duration=4e-3, adc_noise_duration=100e-3)
 
 # Optional:
@@ -37,29 +33,17 @@
 # %%
 # Larmor frequency:
 # f_0 = 2038555   # Berlin system
-<<<<<<< HEAD
-f_0 = 2039505
-=======
 f_0 = 2034500.0
->>>>>>> 9950e836
 # f_0 = 1964690.0   # Leiden system
 
 # Define acquisition parameters
 params = AcquisitionParameter(
     larmor_frequency=f_0,
-<<<<<<< HEAD
-    b1_scaling=2.2, # 8 cm phantom
-    # b1_scaling=6.3,
-     decimation=100,
-    num_averages=10,
-    averaging_delay=1,
-=======
     b1_scaling=2.1, # 8 cm phantom
     # b1_scaling=6.3,
      decimation=200,
     # num_averages=10,
     # averaging_delay=1,
->>>>>>> 9950e836
 )
 
 # Perform acquisition
@@ -84,10 +68,7 @@
 print(f"Frequency spectrum max.: {max_spec}")
 # print("Acquisition data shape: ", acq_data.raw.shape)
 print("Acquisition data shape: ", [data.shape for data in acq_data.raw])
-<<<<<<< HEAD
-=======
 print(f"SNR: {snr} dB")
->>>>>>> 9950e836
 
 # Plot spectrum
 fig, ax = plt.subplots(1, 1, figsize=(10, 5))
@@ -102,16 +83,11 @@
 acq_data.add_info({
     "true f0": f_0 - f_0_offset,
     "magnitude spectrum max": max_spec,
-<<<<<<< HEAD
-    # "note": "Passive TR switch from PTB"
-    "note": "EMI measurement"
-=======
     "snr": snr,
     # "note": "Passive TR switch from PTB"
     # "note": "EMI measurement"
     # "note": "Passive TR switch, two-stage preamp: china (1), wenteq (2)",
     "note": "wenteq, rx-clk out, phantom position corrected"
->>>>>>> 9950e836
 })
 
 # acq_data.write(save_unprocessed=False)
